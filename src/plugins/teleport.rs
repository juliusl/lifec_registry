use hyper::Body;
use hyper::Method;
use hyper::Request;
use lifec::prelude::{
    AsyncContext, AttributeIndex, BlockObject, BlockProperties, CustomAttribute, Plugin,
    ThunkContext,
};
use tracing::info;
use tracing::warn;

use crate::Error;
use crate::ImageIndex;
use crate::ProxyTarget;
use crate::ReferrersList;

/// Plugin to handle swapping out the manifest resolution to a teleportable image
///
#[derive(Default)]
pub struct Teleport;

impl Teleport {
    async fn parse_referrers_list(body: Body) -> Result<ReferrersList, Error> {
        let bytes = hyper::body::to_bytes::<Body>(body).await?;

        let list = serde_json::from_slice::<ImageIndex>(&bytes)?;
        let list = ReferrersList {
            referrers: list.manifests,
        };

        Ok(list)
    }
}

impl Plugin for Teleport {
    fn symbol() -> &'static str {
        "teleport"
    }

    fn description() -> &'static str {
        "Checks to see if the cached response has a referrer's api response. If so, checks for a teleport link and follows the link to resolve w/ a stremable manifest."
    }

    fn caveats() -> &'static str {
        "If there is no manifest, this plugin will GET the manifest w/ the original resolved digest"
    }

    fn call(context: &mut ThunkContext) -> Option<AsyncContext> {
        let body = context.take_response().and_then(|r| Some(r.into_body()));

        context.task_with_result(|_| {
            let mut tc = context.clone();
            async move {
<<<<<<< HEAD
                match body {
                    Some(body) => {
                        let list = Self::parse_referrers_list(body).await?;

                        let streamable = list.find_streamable_descriptors();
                        
                        let digest = if let Some(streamable_desc) = streamable.first() {
                            info!("Streamable descriptor was found");
                            streamable_desc.digest.clone()
                        } else {
                            warn!(
                                "No streamable descriptor was not found, {:?} {:?}",
                                list, streamable
                            );
                            tc.search()
                                .find_symbol("digest")
                                .expect("should have a digest property")
                        };

                        tc.cache_response(
                            Response::builder()
                                .header("docker-content-digest", digest)
                                .status(StatusCode::OK)
                                .body(Body::empty())
                                .expect("should build a response")
                                .into(),
=======
                match hyper::body::to_bytes::<Body>(body).await {
                    Ok(bytes) => match serde_json::from_slice::<ImageIndex>(&bytes) {
                        Ok(list) => {
                            let list = ReferrersList { referrers: list.manifests };
                            let streamable = list.find_streamable_descriptors();
                            let digest = if let Some(streamable_desc) = streamable.first() {
                                info!("Streamable descriptor was found");
                                streamable_desc.digest.to_string()
                            } else {
                                warn!("No streamable descriptor was found, {:?} {:?}", list, streamable);
                                let digest = tc.search().find_symbol("digest").expect("should have a digest property");
                                digest
                            };

                            let mut ptc = tc.clone();
                            ptc.replace_symbol("digest", digest);

                            let manifest_uri = ProxyTarget::try_from(&ptc).expect("should have a proxy target");
                            let manifest = tc.client()
                                .expect("should have client")
                                .request(
                                    Request::builder()
                                        .method(Method::HEAD)
                                        .uri(manifest_uri.manifest_url())
                                        .header("Accept", tc.search().find_symbol("accept").expect("should have accept header"))
                                        .header("Authorization", tc.search().find_symbol("Authorization").expect("should have authorization"))
                                        .body(Body::empty())
                                        .expect("should be able to create request")
                                        .into()
                                    ).await.expect("should have response");

                            tc.cache_response(
                                manifest
                            )
                        }
                        Err(err) => {
                            event!(Level::ERROR, "Error deserializing referrer's list, {err}");
                        }
                    },
                    Err(err) => {
                        event!(
                            Level::ERROR,
                            "Error reading body from cached response, {err}"
>>>>>>> 0d5b90bb
                        );

                        tc.copy_previous();
                        Ok(tc)
                    }
                    None => {
                        Err(Error::recoverable_error("skip -- missing body in cached response, passing state through").into())
                    },
                }
            }
        })
    }
}

impl BlockObject for Teleport {
    fn query(&self) -> BlockProperties {
        BlockProperties::default()
    }

    fn parser(&self) -> Option<CustomAttribute> {
        Some(Teleport::as_custom_attr())
    }
}
<|MERGE_RESOLUTION|>--- conflicted
+++ resolved
@@ -1,147 +1,113 @@
-use hyper::Body;
-use hyper::Method;
-use hyper::Request;
-use lifec::prelude::{
-    AsyncContext, AttributeIndex, BlockObject, BlockProperties, CustomAttribute, Plugin,
-    ThunkContext,
-};
-use tracing::info;
-use tracing::warn;
-
-use crate::Error;
-use crate::ImageIndex;
-use crate::ProxyTarget;
-use crate::ReferrersList;
-
-/// Plugin to handle swapping out the manifest resolution to a teleportable image
-///
-#[derive(Default)]
-pub struct Teleport;
-
-impl Teleport {
-    async fn parse_referrers_list(body: Body) -> Result<ReferrersList, Error> {
-        let bytes = hyper::body::to_bytes::<Body>(body).await?;
-
-        let list = serde_json::from_slice::<ImageIndex>(&bytes)?;
-        let list = ReferrersList {
-            referrers: list.manifests,
-        };
-
-        Ok(list)
-    }
-}
-
-impl Plugin for Teleport {
-    fn symbol() -> &'static str {
-        "teleport"
-    }
-
-    fn description() -> &'static str {
-        "Checks to see if the cached response has a referrer's api response. If so, checks for a teleport link and follows the link to resolve w/ a stremable manifest."
-    }
-
-    fn caveats() -> &'static str {
-        "If there is no manifest, this plugin will GET the manifest w/ the original resolved digest"
-    }
-
-    fn call(context: &mut ThunkContext) -> Option<AsyncContext> {
-        let body = context.take_response().and_then(|r| Some(r.into_body()));
-
-        context.task_with_result(|_| {
-            let mut tc = context.clone();
-            async move {
-<<<<<<< HEAD
-                match body {
-                    Some(body) => {
-                        let list = Self::parse_referrers_list(body).await?;
-
-                        let streamable = list.find_streamable_descriptors();
-                        
-                        let digest = if let Some(streamable_desc) = streamable.first() {
-                            info!("Streamable descriptor was found");
-                            streamable_desc.digest.clone()
-                        } else {
-                            warn!(
-                                "No streamable descriptor was not found, {:?} {:?}",
-                                list, streamable
-                            );
-                            tc.search()
-                                .find_symbol("digest")
-                                .expect("should have a digest property")
-                        };
-
-                        tc.cache_response(
-                            Response::builder()
-                                .header("docker-content-digest", digest)
-                                .status(StatusCode::OK)
-                                .body(Body::empty())
-                                .expect("should build a response")
-                                .into(),
-=======
-                match hyper::body::to_bytes::<Body>(body).await {
-                    Ok(bytes) => match serde_json::from_slice::<ImageIndex>(&bytes) {
-                        Ok(list) => {
-                            let list = ReferrersList { referrers: list.manifests };
-                            let streamable = list.find_streamable_descriptors();
-                            let digest = if let Some(streamable_desc) = streamable.first() {
-                                info!("Streamable descriptor was found");
-                                streamable_desc.digest.to_string()
-                            } else {
-                                warn!("No streamable descriptor was found, {:?} {:?}", list, streamable);
-                                let digest = tc.search().find_symbol("digest").expect("should have a digest property");
-                                digest
-                            };
-
-                            let mut ptc = tc.clone();
-                            ptc.replace_symbol("digest", digest);
-
-                            let manifest_uri = ProxyTarget::try_from(&ptc).expect("should have a proxy target");
-                            let manifest = tc.client()
-                                .expect("should have client")
-                                .request(
-                                    Request::builder()
-                                        .method(Method::HEAD)
-                                        .uri(manifest_uri.manifest_url())
-                                        .header("Accept", tc.search().find_symbol("accept").expect("should have accept header"))
-                                        .header("Authorization", tc.search().find_symbol("Authorization").expect("should have authorization"))
-                                        .body(Body::empty())
-                                        .expect("should be able to create request")
-                                        .into()
-                                    ).await.expect("should have response");
-
-                            tc.cache_response(
-                                manifest
-                            )
-                        }
-                        Err(err) => {
-                            event!(Level::ERROR, "Error deserializing referrer's list, {err}");
-                        }
-                    },
-                    Err(err) => {
-                        event!(
-                            Level::ERROR,
-                            "Error reading body from cached response, {err}"
->>>>>>> 0d5b90bb
-                        );
-
-                        tc.copy_previous();
-                        Ok(tc)
-                    }
-                    None => {
-                        Err(Error::recoverable_error("skip -- missing body in cached response, passing state through").into())
-                    },
-                }
-            }
-        })
-    }
-}
-
-impl BlockObject for Teleport {
-    fn query(&self) -> BlockProperties {
-        BlockProperties::default()
-    }
-
-    fn parser(&self) -> Option<CustomAttribute> {
-        Some(Teleport::as_custom_attr())
-    }
-}
+use hyper::Body;
+use hyper::Method;
+use hyper::Request;
+use lifec::prelude::{
+    AsyncContext, AttributeIndex, BlockObject, BlockProperties, CustomAttribute, Plugin,
+    ThunkContext,
+};
+use tracing::info;
+use tracing::warn;
+
+use crate::Error;
+use crate::ImageIndex;
+use crate::ProxyTarget;
+use crate::ReferrersList;
+
+/// Plugin to handle swapping out the manifest resolution to a teleportable image
+///
+#[derive(Default)]
+pub struct Teleport;
+
+impl Teleport {
+    async fn parse_referrers_list(body: Body) -> Result<ReferrersList, Error> {
+        let bytes = hyper::body::to_bytes::<Body>(body).await?;
+
+        let list = serde_json::from_slice::<ImageIndex>(&bytes)?;
+        let list = ReferrersList {
+            referrers: list.manifests,
+        };
+
+        Ok(list)
+    }
+}
+
+impl Plugin for Teleport {
+    fn symbol() -> &'static str {
+        "teleport"
+    }
+
+    fn description() -> &'static str {
+        "Checks to see if the cached response has a referrer's api response. If so, checks for a teleport link and follows the link to resolve w/ a stremable manifest."
+    }
+
+    fn caveats() -> &'static str {
+        "If there is no manifest, this plugin will GET the manifest w/ the original resolved digest"
+    }
+
+    fn call(context: &mut ThunkContext) -> Option<AsyncContext> {
+        let body = context.take_response().and_then(|r| Some(r.into_body()));
+
+        context.task_with_result(|_| {
+            let mut tc = context.clone();
+            async move {
+                match body {
+                    Some(body) => {
+                        let list = Self::parse_referrers_list(body).await?;
+
+                        let streamable = list.find_streamable_descriptors();
+                        
+                        let digest = if let Some(streamable_desc) = streamable.first() {
+                            info!("Streamable descriptor was found");
+                            streamable_desc.digest.clone()
+                        } else {
+                            warn!(
+                                "No streamable descriptor was not found, {:?} {:?}",
+                                list, streamable
+                            );
+                            tc.search()
+                                .find_symbol("digest")
+                                .expect("should have a digest property")
+                        };
+
+                        let mut ptc = tc.clone();
+                        ptc.replace_symbol("digest", digest);
+
+                        let manifest_uri = ProxyTarget::try_from(&ptc)?;
+                        let manifest = tc.client()
+                            .expect("should have client")
+                            .request(
+                                Request::builder()
+                                    .method(Method::HEAD)
+                                    .uri(manifest_uri.manifest_url())
+                                    .header("Accept", tc.search().find_symbol("accept").expect("should have accept header"))
+                                    .header("Authorization", tc.search().find_symbol("Authorization").expect("should have authorization"))
+                                    .body(Body::empty())
+                                    .expect("should be able to create request")
+                                    .into()
+                                ).await.expect("should have response");
+
+                        tc.cache_response(
+                            manifest
+                        );
+
+                        tc.copy_previous();
+                        Ok(tc)
+                    }
+                    None => {
+                        Err(Error::recoverable_error("skip -- missing body in cached response, passing state through").into())
+                    },
+                }
+            }
+        })
+    }
+}
+
+impl BlockObject for Teleport {
+    fn query(&self) -> BlockProperties {
+        BlockProperties::default()
+    }
+
+    fn parser(&self) -> Option<CustomAttribute> {
+        Some(Teleport::as_custom_attr())
+    }
+}